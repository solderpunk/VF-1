--- conflicted
+++ resolved
@@ -118,17 +118,10 @@
                 query_str = input("Query term: ")
                 f = send_query(gi.path, query_str, gi.host, gi.port or 70, self.tls)
             else:
-<<<<<<< HEAD
-                # Use gopherlib to create a file handler (binary or text)
-                if gi.itemtype in ("?", "g", "I", "s", "9"):
-                    mode = "rb"
-                else:
-                    mode = "r"
-                f = send_selector(gi.path, gi.host, gi.port or 70, "rb", self.tls)
-
+                f = send_selector(gi.path, gi.host, gi.port or 70, self.tls)
 
             # Attempt to decode something that is supposed to be text
-            if gi.itemtype in ("0", "1", "h"):
+            if gi.itemtype in ("0", "1", "7", "h"):
                 try:
                     f = self._decode_text(f)
                 except UnicodeError:
@@ -140,10 +133,6 @@
             elif gi.itemtype == "?":
                 gi, f = self._autodetect_itemtype(gi, f)
 
-=======
-                # Use gopherlib to create a binary file handler
-                f = send_selector(gi.path, gi.host, gi.port or 70)
->>>>>>> d31f8ce6
         except socket.gaierror:
             print("ERROR: DNS error!")
             return
@@ -158,7 +147,6 @@
         except TimeoutError:
             print("ERROR: Connection timed out!")
             return
-<<<<<<< HEAD
         except socket.timeout:
             print("ERROR: This is taking too long.")
             if not self.tls:
@@ -171,21 +159,6 @@
                 print("In battloid mode, encryption is mandatory.")
                 print("Use 'tls' to toggle battloid mode.")
             return
-=======
-
-        # Attempt to decode something that is supposed to be text
-        if gi.itemtype in ("0", "1", "7", "h"):
-            try:
-                f = self._decode_text(f)
-            except UnicodeError:
-                print("ERROR: Unsupported text encoding!")
-                return
-
-        # Take a best guess at items with unknown type (for example
-        # when using go example.com and no path)
-        elif gi.itemtype == "?":
-            gi, f = self._autodetect_itemtype(gi, f)
->>>>>>> d31f8ce6
 
         # Process that file handler depending upon itemtype
         if gi.itemtype == "1":
@@ -573,14 +546,9 @@
 # Names for characters and strings
 CRLF = '\r\n'
 
-<<<<<<< HEAD
-def send_selector(selector, host, port = 0, mode="r", tls=False):
-    """Send a selector to a given host and port, return a file with the reply."""
-=======
-def send_selector(selector, host, port = 0):
+def send_selector(selector, host, port = 0, tls=False):
     """Send a selector to a given host and port.
 Returns a binary file with the reply."""
->>>>>>> d31f8ce6
     if not port:
         i = host.find(':')
         if i >= 0:
@@ -603,11 +571,7 @@
 
 def send_query(selector, query, host, port=0, tls=False):
     """Send a selector and a query string."""
-<<<<<<< HEAD
-    return send_selector(selector + '\t' + query, host, port, "r", tls)
-=======
-    return send_selector(selector + '\t' + query, host, port)
->>>>>>> d31f8ce6
+    return send_selector(selector + '\t' + query, host, port, tls)
 
 # Main function
 def main():
